--- conflicted
+++ resolved
@@ -46,6 +46,9 @@
                     p_1 = L[i]
                     p_2 = L[j]
                     A.append([p_1, p_2])
+                    p_1 = L[i]
+                    p_2 = L[j]
+                    A.append([p_1, p_2])
         return A
 
     """
@@ -61,10 +64,6 @@
     * False if Alice and Bob return different coordinates on the same vertex, or the same coordinates on different vertices
     * True otherwise 
     """
-<<<<<<< HEAD
-=======
-
->>>>>>> bae0ad5d
     @staticmethod
     def consistent(edge_a, edge_b, line_a, line_b):
         for i in range(2):
@@ -136,7 +135,6 @@
 
     @staticmethod
     def cross(line_a, line_b):
-<<<<<<< HEAD
         """
         Helper function checking whether p_2 lies on the line segment from p_1 to p_3
 
@@ -153,48 +151,8 @@
                 and p_2[1] <= max(p_1[1], p_3[1])
                 and p_2[1] >= min(p_1[1], p_3[1])
             ):
-=======
-        p_0 = tuple(line_a[0])
-        p_1 = tuple(line_a[1])
-        q_0 = tuple(line_b[0])
-        q_1 = tuple(line_b[1])
-        o_1 = PlanarGame.orientation(p_0, p_1, q_0)
-        o_2 = PlanarGame.orientation(p_0, p_1, q_1)
-        o_3 = PlanarGame.orientation(q_0, q_1, p_0)
-        o_4 = PlanarGame.orientation(q_0, q_1, p_1)
-
-        # If all four vertices are distinct, check if they cross anywhere
-        if len({p_0, p_1, q_0, q_1}) == 4:
-            # General case
-            if o_1 != o_2 and o_3 != o_4:
-                return True
-
-            # Collinear cases
-            if o_1 == 0 and PlanarGame.on_segment(p_0, q_0, p_1):
->>>>>>> bae0ad5d
-                return True
-            if o_2 == 0 and PlanarGame.on_segment(p_0, q_1, p_1):
-                return True
-            if o_3 == 0 and PlanarGame.on_segment(q_0, p_0, q_1):
-                return True
-            if o_4 == 0 and PlanarGame.on_segment(q_0, p_1, q_1):
-                return True
-            return False
-
-        # If the two edges share exactly one vertex, check if they cross away from the shared vertex
-        if len({p_0, p_1, q_0, q_1}) == 3:
-            # find the shared vertex
-            line_a_set = {p_0, p_1}
-            line_b_set = {q_0, q_1}
-            (p_shared,) = line_a_set & line_b_set
-
-            # find the two distinct vertices
-            line_a_set.remove(p_shared)
-            line_b_set.remove(p_shared)
-            (p_0,) = line_a_set
-            (p_1,) = line_b_set
-
-<<<<<<< HEAD
+                return True
+
         """
         Parameters:
         * p_1, p_2, p_3: Three points
@@ -260,15 +218,6 @@
                 else:
                     return True
             else:
-=======
-            o = PlanarGame.orientation(p_0, p_shared, p_1)
-            if o == 0:
-                if PlanarGame.on_segment(p_0, p_shared, p_1):
-                    return False
-                else:
-                    return False
-            else:  # o == 1 or o == 2
->>>>>>> bae0ad5d
                 return False
 
         # If the two edges are the same edge, do not consider them to cross
@@ -296,33 +245,19 @@
                         # Consistency
                         # Alice and Bob must return the same point exactly on the same vertices
                         if not PlanarGame.consistent(edge_a, edge_b, line_a, line_b):
+                        if not PlanarGame.consistent(edge_a, edge_b, line_a, line_b):
                             V_mat[a, b, s, t] = 0
 
                         # Planarity
-<<<<<<< HEAD
                         if PlanarGame.cross(line_a, line_b):
                             V_mat[a, b, s, t] = 0
-=======
-                        else:
-                            if PlanarGame.cross(line_a, line_b):
-                                V_mat[a, b, s, t] = 0
-                            print(f"{line_a=}, {line_b=}, {edge_a=}, {edge_b=}")
-                            print(f"{PlanarGame.cross(line_a, line_b)=}")
-                            print(f"{V_mat[a, b, s, t]=}")
->>>>>>> bae0ad5d
         return V_mat
 
 
 # small_S = []
-<<<<<<< HEAD
 # # small_S.append([(1, 2)])
 # # small_S.append([(1, 2), (1, 3), (2, 3)])
 # # small_S.append([(1, 2), (2, 3)])
-=======
-# small_S.append([(1, 2)])
-# small_S.append([(1, 2), (1, 3), (2, 3)])
-# small_S.append([(1, 2), (2, 3)])
->>>>>>> bae0ad5d
 # small_S.append([(1, 2), (1, 3), (1, 4), (2, 3), (2, 4), (3, 4)])
 # for S in small_S:
 #     for n in range(1, 4):
@@ -333,19 +268,14 @@
 #                 print(f"{planar_game.nonsignaling_value()=}")
 #                 print(f"{planar_game.quantum_value_lower_bound()=}")
 #                 print(f"{planar_game.classical_value()=}")
-<<<<<<< HEAD
 # Example where the nonsignaling = quantum = classical value and they are all < 1
 S = [(1, 3), (2, 3)]  # K3
-=======
-
-# Example where the nonsignaling = quantum = classical value and they are all < 1
-S = [(1, 2), (2, 3)]  # K3
->>>>>>> bae0ad5d
 n = 1
 m = 3
 planar_game = PlanarGame(S=S, n=n, m=m)
 # print(f"{planar_game.nonsignaling_value()=}")
 # print(f"{planar_game.quantum_value_lower_bound()=}")
+print(f"{planar_game.classical_value()=}")
 print(f"{planar_game.classical_value()=}")
 
 # # Example where the nonsignaling and classical values (and therefore the quantum value) is 1
